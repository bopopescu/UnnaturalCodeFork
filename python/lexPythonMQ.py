--- conflicted
+++ resolved
@@ -41,11 +41,7 @@
 			if not msg.get('python'):
 				err('received non-python code')
 			code = msg.get('body', '')
-<<<<<<< HEAD
 			self.socket.send_json(list(tokenize.generate_tokens(StringIO(code).readline)))
-=======
-			self.socket.send_json(self.lexer.lex(code))
->>>>>>> 5bfbaf00
 
 if __name__ == '__main__':
 	LexPyMQ(LexPy()).run()